--- conflicted
+++ resolved
@@ -5,21 +5,19 @@
 -->
 
 ## __WORK IN PROGRESS__
-<<<<<<< HEAD
-### Bugfixes
-* Improved performance of reading from the Value DB
-=======
 ### Breaking changes
 * The status `Alive` was added to the `NodeStatus` enumeration. The node status can no longer switch between all states, only between `Dead` and `Alive`, between `Asleep` and `Awake` and from and to `Unknown`.
 
 ### Features
 * A new method `withOptions` was added to `CCAPI`, which controls the used `SendCommandOptions`. For example, this allows changing the priority of each API call for that instance.
+
+### Bugfixes
+* Improved performance of reading from the Value DB
 
 ### Changes under the hood
 * The driver has been completely rewritten with state machines for a well-defined program flow and better testability. This should solve issues where communication may get stuck for unknown reasons.
 * A node's `status` and `ready` properties are now managed by state machines to have better control over how and when the status changes.
 * The TypeScript option `strictFunctionTypes` was enabled and the usage of several decorators is now enforced statically
->>>>>>> 6f95f43f
 
 ## 4.2.0 (2020-09-04)
 ### Features
